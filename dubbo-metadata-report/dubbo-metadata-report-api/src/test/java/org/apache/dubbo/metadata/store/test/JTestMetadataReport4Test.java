/*
 * Licensed to the Apache Software Foundation (ASF) under one or more
 * contributor license agreements.  See the NOTICE file distributed with
 * this work for additional information regarding copyright ownership.
 * The ASF licenses this file to You under the Apache License, Version 2.0
 * (the "License"); you may not use this file except in compliance with
 * the License.  You may obtain a copy of the License at
 *
 *     http://www.apache.org/licenses/LICENSE-2.0
 *
 * Unless required by applicable law or agreed to in writing, software
 * distributed under the License is distributed on an "AS IS" BASIS,
 * WITHOUT WARRANTIES OR CONDITIONS OF ANY KIND, either express or implied.
 * See the License for the specific language governing permissions and
 * limitations under the License.
 */
package org.apache.dubbo.metadata.store.test;

import org.apache.dubbo.common.Constants;
import org.apache.dubbo.common.URL;
import org.apache.dubbo.common.logger.Logger;
import org.apache.dubbo.common.logger.LoggerFactory;
import org.apache.dubbo.metadata.identifier.ConsumerMetadataIdentifier;
import org.apache.dubbo.metadata.identifier.ProviderMetadataIdentifier;
<<<<<<< HEAD
import org.apache.dubbo.remoting.zookeeper.ZookeeperTransporter;
=======
>>>>>>> b727c87e
import org.apache.dubbo.metadata.support.AbstractMetadataReport;
import org.apache.dubbo.remoting.zookeeper.ZookeeperTransporter;

import java.util.Map;
import java.util.concurrent.ConcurrentHashMap;

/**
 * ZookeeperRegistry
 */
public class JTestMetadataReport4Test extends AbstractMetadataReport {

    private final static Logger logger = LoggerFactory.getLogger(JTestMetadataReport4Test.class);



    public JTestMetadataReport4Test(URL url, ZookeeperTransporter zookeeperTransporter) {
        super(url);
    }

    public Map<String, String> store = new ConcurrentHashMap<>();


    private static String getProtocol(URL url) {
        String protocol = url.getParameter(Constants.SIDE_KEY);
        protocol = protocol == null ? url.getProtocol() : protocol;
        return protocol;
    }

    @Override
    protected void doStoreProviderMetadata(ProviderMetadataIdentifier providerMetadataIdentifier, String serviceDefinitions) {
        store.put(providerMetadataIdentifier.getIdentifierKey(), serviceDefinitions);
    }

    @Override
    protected void doStoreConsumerMetadata(ConsumerMetadataIdentifier consumerMetadataIdentifier, String serviceParameterString) {
        store.put(consumerMetadataIdentifier.getIdentifierKey(), serviceParameterString);
    }

    public static String getKey(URL url){
        return getProtocol(url) + url.getServiceKey();
    }

}<|MERGE_RESOLUTION|>--- conflicted
+++ resolved
@@ -22,10 +22,6 @@
 import org.apache.dubbo.common.logger.LoggerFactory;
 import org.apache.dubbo.metadata.identifier.ConsumerMetadataIdentifier;
 import org.apache.dubbo.metadata.identifier.ProviderMetadataIdentifier;
-<<<<<<< HEAD
-import org.apache.dubbo.remoting.zookeeper.ZookeeperTransporter;
-=======
->>>>>>> b727c87e
 import org.apache.dubbo.metadata.support.AbstractMetadataReport;
 import org.apache.dubbo.remoting.zookeeper.ZookeeperTransporter;
 
@@ -38,7 +34,6 @@
 public class JTestMetadataReport4Test extends AbstractMetadataReport {
 
     private final static Logger logger = LoggerFactory.getLogger(JTestMetadataReport4Test.class);
-
 
 
     public JTestMetadataReport4Test(URL url, ZookeeperTransporter zookeeperTransporter) {
@@ -64,7 +59,7 @@
         store.put(consumerMetadataIdentifier.getIdentifierKey(), serviceParameterString);
     }
 
-    public static String getKey(URL url){
+    public static String getKey(URL url) {
         return getProtocol(url) + url.getServiceKey();
     }
 
